import asyncio
import json
from typing import Any, List, Optional, Union
from uuid import UUID  # Adicionado para current_workflow_id

from pydantic import Field

from app.agent.base import BaseAgent
from app.agent.critic_agent import CriticAgent
from app.config import config
from app.core.environment_validator import EnvironmentValidator
from app.event_bus.events import HumanInputRequiredEvent  # AskHuman agora publica isso
from app.event_bus.events import (
    ToolCallInitiatedEvent,  # Este evento não será publicado se a execução da ferramenta for direta
)

# Importações para o novo paradigma orientado a eventos
from app.event_bus.redis_bus import RedisEventBus
from app.exceptions import AgentEnvironmentError, TokenLimitExceeded
from app.logger import logger
from app.prompt.toolcall import NEXT_STEP_PROMPT, SYSTEM_PROMPT
from app.sandbox.client import SANDBOX_CLIENT
from app.schema import (
    TOOL_CHOICE_TYPE,
    AgentState,
    Function,
    Message,
    Role,
    ToolCall,
    ToolChoice,
)
from app.tool import CreateChatCompletion, Terminate, ToolCollection
from app.tool.base import ToolResult
from app.tool.code_editor_tools import ApplyDiffPatch, ASTRefactorTool, ReplaceCodeBlock
from app.tool.code_formatter import FormatPythonCode
from app.tool.file_operators import LocalFileOperator


# from app.checkpointing.postgresql_checkpointer import PostgreSQLCheckpointer


TOOL_CALL_REQUIRED = "Tool calls required but none provided"


class ToolCallAgent(BaseAgent):
    name: str = "toolcall"
    description: str = "an agent that can execute tool calls based on events."
    system_prompt: str = SYSTEM_PROMPT
    next_step_prompt: Optional[str] = NEXT_STEP_PROMPT

    available_tools: ToolCollection = ToolCollection(
        CreateChatCompletion(),
        Terminate(),
        FormatPythonCode(),
        ReplaceCodeBlock(),
        ApplyDiffPatch(),
        ASTRefactorTool(),
    )
    tool_choices: TOOL_CHOICE_TYPE = ToolChoice.AUTO
    special_tool_names: List[str] = Field(default_factory=lambda: [Terminate().name])

    tool_calls: List[ToolCall] = Field(default_factory=list)
    _current_base64_image: Optional[str] = None
    critic_agent: Optional[CriticAgent] = None
    steps_since_last_critic_review: int = 0
    initial_user_prompt_for_critic: Optional[str] = None

    event_bus: RedisEventBus = Field(
        ..., description="Event bus para comunicação entre agentes e ferramentas"
    )
    # checkpointer: Optional[PostgreSQLCheckpointer] = None # Injetado se necessário

    current_workflow_id: Optional[UUID] = None
    current_subtask_id: Optional[str] = None
    current_subtask_prompt: Optional[str] = None

    max_steps_per_subtask: int = 10  # Número de ciclos de think/act por subtarefa
    max_observe: Optional[
        Union[int, bool]
    ] = 10000  # Limite para observação de ferramenta

    # Contador para tentativas de auto-correção dentro de handle_tool_result
    _max_self_correction_attempts_per_tool_error: int = 1

    def __init__(self, event_bus: RedisEventBus, **data: Any):
        data["event_bus"] = event_bus
        super().__init__(**data)
        # Se available_tools não for definido pela subclasse, inicializar vazio
        if not isinstance(self.available_tools, ToolCollection):
            self.available_tools = ToolCollection()
        # Adicionar Terminate se não estiver lá, pois é fundamental
        if not self.available_tools.get_tool(Terminate().name):
            self.available_tools.add_tool(Terminate())

    async def process_action(
        self,
        workflow_id: UUID,
        subtask_id: str,
        action_prompt: Optional[str] = None,
        human_response: Optional[str] = None,
        resuming_from_checkpoint_id: Optional[str] = None,
        **action_details,
    ) -> None:
        self.current_workflow_id = workflow_id
        self.current_subtask_id = subtask_id
        self.current_subtask_prompt = action_prompt or f"Process subtask {subtask_id}"
        self.current_step = 0

        async with self.state_context(AgentState.RUNNING):
            logger.info(
                f"Agent {self.name}: Starting subtask '{self.current_subtask_id}' for workflow '{self.current_workflow_id}'. Prompt: '{self.current_subtask_prompt[:100]}...'"
            )

            if resuming_from_checkpoint_id:
                logger.info(
                    f"Agent {self.name} resuming from checkpoint {resuming_from_checkpoint_id} for subtask {self.current_subtask_id}."
                )
                # Lógica de restauração de checkpoint (memória, current_step, etc.)
                # checkpoint_data = await self.checkpointer.load_checkpoint_data(UUID(resuming_from_checkpoint_id))
                # if checkpoint_data:
                #     await self.checkpointer.deserialize_agent_state(self, ...) # Passar os snapshots corretos
                # else:
                #     await self._publish_subtask_failed(f"Could not load checkpoint {resuming_from_checkpoint_id}.")
                #     return
                pass  # Placeholder

            if human_response:
                self.update_memory(Role.USER, f"Human input received: {human_response}")

            self.update_memory(Role.USER, self.current_subtask_prompt)

            # Iniciar o ciclo de processamento da subtarefa
            await self._process_current_subtask_iteration()

    async def _process_current_subtask_iteration(self):
        """Executa um ciclo de think e depois lida com as tool_calls planejadas."""
        self.current_step += 1
        if self.current_step > self.max_steps_per_subtask:
            logger.warning(
                f"Agent {self.name} reached max_steps_per_subtask ({self.max_steps_per_subtask}) for subtask {self.current_subtask_id}."
            )
            await self._publish_subtask_failed("Max steps reached for subtask.")
            return

        if await self.think():  # Pensa e define self.tool_calls
            await self.act_and_handle_results()  # Executa ferramentas e lida com resultados
        else:
            logger.warning(
                "LLM não disponível para ToolCallAgent no momento da inicialização do CriticAgent."
            )
        self.initial_user_prompt_for_critic = None

    async def think(self) -> bool:
        if self.current_step == 1:
            checklist_filename = "checklist_principal_tarefa.md"
            checklist_path_str = str(config.workspace_root / checklist_filename)
            local_op = LocalFileOperator()
            checklist_exists = False
            try:
                checklist_exists = await local_op.exists(checklist_path_str)
            except Exception as e:
                logger.error(
                    f"Error checking for checklist existence: {e}. Proceeding with LLM thought."
                )
                checklist_exists = False

            if not checklist_exists:
                logger.info(
                    f"Checklist file '{checklist_path_str}' not found or error during check at step 1. Enforcing creation."
                )
                initial_checklist_content = "- [Pendente] Decompor a solicitação do usuário e popular o checklist com as subtarefas."
                escaped_checklist_path_str = json.dumps(checklist_path_str)
                escaped_initial_checklist_content = json.dumps(
                    initial_checklist_content
                )
                arguments_json_string = f'{{"command": "create", "path": {escaped_checklist_path_str}, "file_text": {escaped_initial_checklist_content}}}'
                forced_tool_call = ToolCall(
                    id="forced_checklist_creation_001",
                    function=Function(
                        name="str_replace_editor", arguments=arguments_json_string
                    ),
                )
                self.tool_calls = [forced_tool_call]
                assistant_thought_content = "A primeira ação é criar o checklist da tarefa para organizar o trabalho."
                self.memory.add_message(
                    Message.from_tool_calls(
                        content=assistant_thought_content, tool_calls=self.tool_calls
                    )
                )
                return True

        if self.next_step_prompt:
            user_msg = Message.user_message(self.next_step_prompt)
            self.messages += [user_msg]

    async def think(self) -> bool:
        current_system_prompt = (
            self.system_prompt.format(directory=str(config.workspace_root))
            if self.system_prompt
            else None
        )
        try:
            response = await self.llm.ask_tool(
                messages=self.messages,
                system_msgs=[Message.system_message(current_system_prompt)]
                if current_system_prompt
                else None,
                tools=self.available_tools.to_params(),
                tool_choice=self.tool_choices,
            )
        except TokenLimitExceeded as tle:
            logger.error(
                f"Token limit exceeded for subtask {self.current_subtask_id}: {tle}"
            )
            await self._publish_subtask_failed(f"Token limit exceeded: {tle}")
            return False
        except Exception as e:
            if hasattr(e, "__cause__") and isinstance(e.__cause__, TokenLimitExceeded):
                token_limit_error = e.__cause__
                logger.error(
                    f"🚨 Token limit error (from RetryError): {token_limit_error}"
                )
                self.memory.add_message(
                    Message.assistant_message(
                        f"Maximum token limit reached, cannot continue execution: {str(token_limit_error)}"
                    )
                )
                self.state = AgentState.FINISHED
                return False
            raise

        raw_openai_tool_calls = (
            response.tool_calls if response and response.tool_calls else []
        )
        converted_tool_calls = []
        if raw_openai_tool_calls:
            for openai_tc in raw_openai_tool_calls:
                if openai_tc.function:
                    app_function = Function(
                        name=openai_tc.function.name,
                        arguments=openai_tc.function.arguments,
                    )
                    app_tc = ToolCall(
                        id=openai_tc.id,
                        type=openai_tc.type if openai_tc.type else "function",
                        function=app_function,
                    )
                    converted_tool_calls.append(app_tc)
                else:
                    logger.warning(
                        f"OpenAI tool_call (ID: {openai_tc.id}) missing function component, skipping conversion."
                    )

        self.tool_calls = converted_tool_calls
        tool_calls = self.tool_calls
        content = response.content if response and response.content else ""

        logger.info(f"✨ {self.name}'s thoughts: {content}")
        logger.info(
            f"🛠️ {self.name} selected {len(self.tool_calls) if self.tool_calls else 0} tools to use"
        )
        if self.tool_calls:
            logger.info(
                f"🧰 Tools being prepared: {[call.function.name for call in self.tool_calls]}"
            )
            if self.tool_calls:
                logger.info(
                    f"🔧 Tool arguments: {self.tool_calls[0].function.arguments}"
                )

        try:
            if response is None:
                raise RuntimeError("No response received from the LLM")

            if self.tool_choices == ToolChoice.NONE:
                if tool_calls:
                    logger.warning(
                        f"🤔 Hmm, {self.name} tried to use tools when they weren't available!"
                    )
                if content:
                    self.memory.add_message(Message.assistant_message(content))
                    return True
                return False

            assistant_msg = (
                Message.from_tool_calls(content=content, tool_calls=self.tool_calls)
                if self.tool_calls
                else Message.assistant_message(content)
            )
            self.memory.add_message(assistant_msg)

            if self.tool_choices == ToolChoice.REQUIRED and not self.tool_calls:
                return True

            if self.tool_choices == ToolChoice.AUTO and not self.tool_calls:
                return bool(content)

            return bool(self.tool_calls)
        except Exception as e:
            logger.error(f"🚨 Oops! The {self.name}'s thinking process hit a snag: {e}")
            self.memory.add_message(
                Message.assistant_message(
                    f"Error encountered while processing: {str(e)}"
                )
            )
            return False

    async def act(self) -> str:
        if not self.tool_calls:
            if self.tool_choices == ToolChoice.REQUIRED:
                raise ValueError(TOOL_CALL_REQUIRED)
            return self.messages[-1].content or "No content or commands to execute"

        results = []
        for command in self.tool_calls:
            self._current_base64_image = None
            result = await self.execute_tool(command)
            if self.max_observe and isinstance(result, str):
                result = result[: self.max_observe]
            logger.info(
                f"🎯 Tool '{command.function.name}' completed its mission! Result: {result}"
            )
            tool_msg = Message.tool_message(
                content=result,
                tool_call_id=command.id,
                name=command.function.name,
                base64_image=self._current_base64_image,
            )
            self.memory.add_message(tool_msg)
            results.append(result)
        return "\n\n".join(results)

    async def execute_tool(self, command: ToolCall) -> str:
        from app.tool.sandbox_python_executor import SandboxPythonExecutor

        if not command:
            logger.error("execute_tool: Command object is None.")
            return "Error: Invalid command object (None)."
        if not isinstance(command, ToolCall):
            logger.error(
                f"execute_tool: Command object is not a ToolCall instance, got {type(command)}."
            )
            return f"Error: Invalid command object type ({type(command)})."

        current_function = command.function
        if not current_function:
            logger.error(
                f"execute_tool: command.function is None for command ID {command.id}."
            )
            return "Error: Command function is None."
        if not isinstance(current_function, Function):
            logger.error(
                f"execute_tool: command.function is not a Function instance for command ID {command.id}, got {type(current_function)}."
            )
            return f"Error: Invalid command function type ({type(current_function)})."

        name = ""
        try:
            name = current_function.name
            if not name:
                logger.error(
                    f"execute_tool: command.function.name is None or empty for command ID {command.id}."
                )
                return "Error: Command function name is missing or empty."
        except AttributeError as e_name_access:
            logger.error(
                f"execute_tool: AttributeError while accessing command.function.name for command ID {command.id}. Error: {e_name_access}",
                exc_info=True,
            )
            return "Error: Failed to access function name due to AttributeError."
        except Exception as e_general_name_access:
            logger.error(
                f"execute_tool: Unexpected error while accessing command.function.name for command ID {command.id}. Error: {e_general_name_access}",
                exc_info=True,
            )
            return "Error: Unexpected error accessing function name."

        if name not in self.available_tools.tool_map:
            return f"Error: Unknown tool '{name}'"

        try:
            args = json.loads(command.function.arguments or "{}")
            if name == "str_replace_editor":
                if "path" not in args and "path_absoluto" in args:
                    args["path"] = args.pop("path_absoluto")
                elif "path" not in args and "caminho_completo_do_arquivo" in args:
                    args["path"] = args.pop("caminho_completo_do_arquivo")
                elif "path" not in args and "script_internal_file_path" in args:
                    args["path"] = args.pop("script_internal_file_path")

            logger.info(f"[TOOL_START] Activating tool '{name}' with args: {args}")
            tool_output = await self.available_tools.execute(name=name, tool_input=args)
            logger.info(f"[TOOL_END] Tool '{name}' executed successfully.")

            if name == SandboxPythonExecutor().name:
                if isinstance(tool_output, ToolResult):
                    if tool_output.error:
                        logger.warning(
                            f"SandboxPythonExecutor returned an error: {tool_output.error}. Not expecting pid_file_path."
                        )
                    elif (
                        isinstance(tool_output.output, dict)
                        and "pid_file_path" in tool_output.output
                    ):
                        self._current_sandbox_pid_file = tool_output.output[
                            "pid_file_path"
                        ]
                        self._current_script_tool_call_id = command.id
                        self._current_sandbox_pid = None
                        logger.info(
                            f"Stored PID file path '{self._current_sandbox_pid_file}' for tool call ID '{command.id}'."
                        )
                    else:
                        logger.warning(
                            f"Tool {name} (ToolResult) did not contain 'pid_file_path' in its 'output' dictionary "
                            f"or 'output' was not a dictionary. Output: {tool_output.output}"
                        )
                else:
                    logger.error(
                        f"SandboxPythonExecutor returned an unexpected type: {type(tool_output)}, esperava ToolResult."
                    )

            await self._handle_special_tool(name=name, result=tool_output)

            current_output_str = ""
            observation = ""

            if isinstance(tool_output, ToolResult):
                if tool_output.base64_image:
                    self._current_base64_image = tool_output.base64_image

                if tool_output.error:
                    current_output_str = f"Error: {tool_output.error}"
                    if tool_output.output is not None:
                        output_detail = (
                            json.dumps(tool_output.output)
                            if isinstance(tool_output.output, dict)
                            else str(tool_output.output)
                        )
                        current_output_str += f"\nAdditional output: {output_detail}"
                elif tool_output.output is not None:
                    if isinstance(tool_output.output, dict):
                        current_output_str = json.dumps(tool_output.output)
                    else:
                        current_output_str = str(tool_output.output)
                # else current_output_str remains "" (empty string)

                if current_output_str:
                    observation = f"Observed output of cmd `{name}` executed:\n{current_output_str}"
                else:
                    observation = (
                        f"Cmd `{name}` completed with no observable output or error."
                    )
                # Explicit return for ToolResult case
                return observation

            # This elif will only be hit if tool_output is not a ToolResult
            elif isinstance(tool_output, dict):
                self._current_base64_image = None
                try:
                    current_output_str = json.dumps(tool_output)
                    observation = f"Observed output of cmd `{name}` executed (dict converted to JSON):\n{current_output_str}"
                except TypeError as e:
                    logger.error(
                        f"Falha ao serializar a saída do dicionário da ferramenta '{name}' para JSON: {e}. Usando str() como fallback."
                    )
                    current_output_str = str(tool_output)
                    observation = f"Observed output of cmd `{name}` executed (converted from {type(tool_output)} using str()):\n{current_output_str}"
                return observation  # Explicit return for dict case

            elif isinstance(tool_output, str):
                self._current_base64_image = None
                current_output_str = tool_output
                if current_output_str:
                    observation = f"Observed output of cmd `{name}` executed:\n{current_output_str}"
                else:
                    observation = (
                        f"Cmd `{name}` completed with no observable string output."
                    )
                return observation  # Explicit return for str case

            else:  # Fallback for any other unhandled types
                logger.warning(
                    f"Tool '{name}' returned an unhandled type: {type(tool_output)}. Converting to string using str()."
                )
                self._current_base64_image = None
                current_output_str = str(tool_output)
                observation = f"Observed output of cmd `{name}` executed (converted from {type(tool_output)} using str()):\n{current_output_str}"
                return observation

        except json.JSONDecodeError:
            err_msg = f"Error parsing arguments for tool {name}: Invalid JSON. Arguments: {command.function.arguments}"
            logger.error(err_msg)
            return f"Error: {err_msg}"
        except Exception as e:
            logger.error(f"[TOOL_FAIL] Tool '{name}' failed with exception: {str(e)}")
            error_msg = f"⚠️ Tool '{name}' encountered a problem: {str(e)}"
            logger.exception(error_msg)
            return f"Error: {error_msg}"
        finally:
            if (
                hasattr(self, "_current_script_tool_call_id")
                and self._current_script_tool_call_id == command.id
            ):
                if hasattr(self, "_cleanup_sandbox_file") and callable(
                    getattr(self, "_cleanup_sandbox_file")
                ):
                    await self._cleanup_sandbox_file(self._current_sandbox_pid_file)
                else:
                    logger.warning(
                        f"Agent {self.name} does not have a _cleanup_sandbox_file method. PID file {self._current_sandbox_pid_file} may not be cleaned if it exists."
                    )

                logger.info(f"Clearing PID tracking for tool call ID '{command.id}'.")
                self._current_sandbox_pid = None
                self._current_sandbox_pid_file = None
                self._current_script_tool_call_id = None

    async def _handle_special_tool(self, name: str, result: Any, **kwargs):
        if not self._is_special_tool(name):
            return
        # Se for ask_human, aguarda input humano
        if name.lower() == "ask_human":
            logger.info(
                f"🕒 Special tool '{name}' requisitou input humano. Mudando estado para AWAITING_USER_FEEDBACK."
            )
            self.state = AgentState.AWAITING_USER_FEEDBACK
        elif self._should_finish_execution(name=name, result=result, **kwargs):
            logger.info(f"🏁 Special tool '{name}' has completed the task!")
            self.state = AgentState.FINISHED

    @staticmethod
    def _should_finish_execution(**kwargs) -> bool:
        return True

    def _is_special_tool(self, name: str) -> bool:
        return name.lower() in [n.lower() for n in self.special_tool_names]

    async def cleanup(self):
        logger.info(f"🧹 Cleaning up resources for agent '{self.name}'...")
        for tool_name, tool_instance in self.available_tools.tool_map.items():
            if hasattr(tool_instance, "cleanup") and asyncio.iscoroutinefunction(
                tool_instance.cleanup
            ):
                try:
                    logger.debug(f"🧼 Cleaning up tool: {tool_name}")
                    await tool_instance.cleanup()
                except Exception as e:
                    logger.error(f"🚨 Error cleaning up tool '{tool_name}': {str(e)}")
        logger.info(f"✨ Cleanup complete for agent '{self.name}'.")

    async def run(self, request: Optional[str] = None) -> str:
        CRITIC_REVIEW_INTERVAL = 5
        try:
            if self.state == AgentState.IDLE or self.current_step == 0:
                logger.info(
                    f"[{self.name}] Executando validação de pré-execução do ambiente..."
                )
                validator = EnvironmentValidator(agent_name=self.name)
                env_ok, error_messages = await validator.run_all_checks()
                if not env_ok:
                    consolidated_error_msg = (
                        f"Validação de pré-execução do ambiente falhou para o agente '{self.name}'. "
                        "Por favor, verifique os erros e tente novamente.\n"
                        + "\n".join(error_messages)
                    )
                    logger.error(consolidated_error_msg)
                    self.memory.add_message(
                        Message.system_message(consolidated_error_msg)
                    )
                    self.state = AgentState.ERROR
                    raise AgentEnvironmentError(consolidated_error_msg)

            if self.state == AgentState.IDLE:
                if request:
                    self.update_memory("user", request)
                    if self.initial_user_prompt_for_critic is None:
                        self.initial_user_prompt_for_critic = request
                self.state = AgentState.RUNNING
            elif self.state == AgentState.AWAITING_USER_FEEDBACK:
                if request:
                    self.update_memory("user", request)
                elif not self.initial_user_prompt_for_critic:
                    first_user_msg = next(
                        (m for m in self.memory.messages if m.role == Role.USER), None
                    )
                    if first_user_msg:
                        self.initial_user_prompt_for_critic = first_user_msg.content
                self.state = AgentState.RUNNING
            elif self.state == AgentState.RUNNING:
                if request:
                    self.update_memory("user", request)
                elif not self.initial_user_prompt_for_critic:
                    first_user_msg = next(
                        (m for m in self.memory.messages if m.role == Role.USER), None
                    )
                    if first_user_msg:
                        self.initial_user_prompt_for_critic = first_user_msg.content
            else:
                logger.error(
                    f"Run method called on agent in an unstartable/unresumable state: {self.state.value}. Raising RuntimeError."
                )
                raise RuntimeError(
                    f"Cannot run/resume agent from state: {self.state.value}"
                )

            results: List[str] = []
            if self.current_step == 0:
                self.steps_since_last_critic_review = 0

            while self.state == AgentState.RUNNING:
                async with self.state_context(AgentState.RUNNING):
                    while self.state not in [
                        AgentState.FINISHED,
                        AgentState.ERROR,
                        AgentState.USER_HALTED,
                        AgentState.USER_PAUSED,
                        AgentState.AWAITING_USER_FEEDBACK,
                    ]:
                        self.current_step += 1
                        self.steps_since_last_critic_review += 1

                        if (
                            hasattr(self, "user_pause_requested_event")
                            and self.user_pause_requested_event.is_set()
                        ):
                            self.user_pause_requested_event.clear()
                            self.state = AgentState.USER_PAUSED
                            break

                        if await self.should_request_feedback():
                            self.state = AgentState.AWAITING_USER_FEEDBACK
                            break

                        if self.state in [
                            AgentState.FINISHED,
                            AgentState.ERROR,
                            AgentState.USER_HALTED,
                            AgentState.AWAITING_USER_FEEDBACK,
                        ]:
                            break

                        if (
                            self.critic_agent
                            and self.steps_since_last_critic_review
                            >= CRITIC_REVIEW_INTERVAL
                        ):
                            logger.info(
                                f"[{self.name}] Agente Crítico ativado na etapa {self.current_step} (total) / {self.steps_since_last_critic_review} (desde última revisão)."
                            )
                            current_plan_markdown = (
                                "Plano não disponível para o crítico."
                            )
                            try:
                                checklist_manager = getattr(
                                    self, "checklist_manager", None
                                )
                                if checklist_manager and hasattr(
                                    checklist_manager, "get_tasks_as_markdown"
                                ):
                                    current_plan_markdown = (
                                        await checklist_manager.get_tasks_as_markdown()
                                    )
                                elif hasattr(self, "_is_checklist_complete"):
                                    local_op = LocalFileOperator()
                                    checklist_path = str(
                                        config.workspace_root
                                        / "checklist_principal_tarefa.md"
                                    )
                                    if await local_op.exists(checklist_path):
                                        current_plan_markdown = (
                                            await local_op.read_file(checklist_path)
                                        )
                                    else:
                                        current_plan_markdown = "Checklist principal ('checklist_principal_tarefa.md') não encontrado."
                            except Exception as e_plan_read:
                                logger.warning(
                                    f"[{self.name}] Não foi possível obter o plano detalhado para o Agente Crítico: {e_plan_read}"
                                )

                            recent_tool_action_results = []
                            lookback_messages_count = (
                                self.steps_since_last_critic_review * 2 + 5
                            )
                            for msg in reversed(
                                self.memory.messages[-lookback_messages_count:]
                            ):
                                if (
                                    msg.role == Role.TOOL
                                    and hasattr(msg, "name")
                                    and hasattr(msg, "content")
                                    and hasattr(msg, "tool_call_id")
                                ):
                                    recent_tool_action_results.append(
                                        {
                                            "name": msg.name,
                                            "content": msg.content,
                                            "tool_call_id": msg.tool_call_id,
                                        }
                                    )
                                if (
                                    len(recent_tool_action_results)
                                    >= CRITIC_REVIEW_INTERVAL + 2
                                ):
                                    break
                            recent_tool_action_results.reverse()

                            (
                                critic_feedback_text,
                                critic_redirect_suggestion,
                            ) = self.critic_agent.review_plan_and_progress(
                                current_plan_markdown=current_plan_markdown,
                                initial_user_prompt=self.initial_user_prompt_for_critic,
                                messages=[
                                    msg.model_dump()
                                    for msg in self.memory.messages[-10:]
                                ],
                                tool_results=recent_tool_action_results,
                                current_step=self.current_step,
                                steps_since_last_review=self.steps_since_last_critic_review,
                            )
                            self.memory.add_message(
                                Message.system_message(
                                    f"Feedback do Agente Crítico: {critic_feedback_text}"
                                )
                            )
                            logger.info(
                                f"[{self.name}] Feedback do Agente Crítico: {critic_feedback_text.splitlines()[0]}..."
                            )

                            if critic_redirect_suggestion and isinstance(
                                critic_redirect_suggestion, dict
                            ):
                                critic_clarification = critic_redirect_suggestion.get(
                                    "clarification",
                                    "Nenhuma clarificação adicional do crítico.",
                                )
                                self.memory.add_message(
                                    Message.system_message(
                                        f"ALERTA DO CRÍTICO: {critic_clarification}"
                                    )
                                )
                                logger.info(
                                    f"[{self.name}] ALERTA DO CRÍTICO (Clarificação): {critic_clarification}"
                                )
                                action_type = critic_redirect_suggestion.get(
                                    "action_type"
                                )
                                details = critic_redirect_suggestion.get("details", {})
                                if (
                                    action_type == "MODIFY_PLAN"
                                    and "task_description" in details
                                ):
                                    add_task_tool_name = "add_checklist_task"
                                    if self.available_tools.get_tool(
                                        add_task_tool_name
                                    ):
                                        try:
                                            add_task_args = {
                                                "description": details[
                                                    "task_description"
                                                ],
                                                "priority": details.get(
                                                    "priority", "normal"
                                                ),
                                                "status": "Pendente",
                                            }
                                            add_task_call = ToolCall(
                                                id=f"critic_mod_plan_{self.current_step}",
                                                function=Function(
                                                    name=add_task_tool_name,
                                                    arguments=json.dumps(add_task_args),
                                                ),
                                            )
                                            logger.info(
                                                f"[{self.name}] Crítico sugeriu MODIFY_PLAN. Tentando adicionar tarefa via {add_task_tool_name} com args: {add_task_args}"
                                            )
                                            add_task_result_obs = (
                                                await self.execute_tool(add_task_call)
                                            )
                                            self.memory.add_message(
                                                Message.tool_message(
                                                    content=add_task_result_obs,
                                                    tool_call_id=add_task_call.id,
                                                    name=add_task_tool_name,
                                                )
                                            )
                                            self.memory.add_message(
                                                Message.system_message(
                                                    f"Feedback do Agente Crítico: Tarefa '{details['task_description']}' foi (tentativamente) adicionada ao plano conforme sugestão do crítico."
                                                )
                                            )
                                        except Exception as e_critic_add_task:
                                            logger.error(
                                                f"[{self.name}] Erro ao tentar adicionar tarefa sugerida pelo crítico: {e_critic_add_task}"
                                            )
                                            self.memory.add_message(
                                                Message.system_message(
                                                    f"ALERTA DO CRÍTICO: Falha ao tentar adicionar tarefa '{details['task_description']}' ao plano via ferramenta, conforme sugestão do crítico."
                                                )
                                            )
                                    else:
                                        self.memory.add_message(
                                            Message.system_message(
                                                f"ALERTA DO CRÍTICO: Sugestão para modificar o plano: Adicionar tarefa '{details['task_description']}'. A ferramenta '{add_task_tool_name}' não está diretamente disponível. O agente principal deve considerar esta sugestão."
                                            )
                                        )
                                elif (
                                    action_type == "REQUEST_HUMAN_INPUT"
                                    and "question" in details
                                ):
                                    ask_human_tool_name = "ask_human"
                                    self.memory.add_message(
                                        Message.system_message(
                                            f"ALERTA DO CRÍTICO: É crucial obter input humano. Por favor, considere usar a ferramenta '{ask_human_tool_name}' com a seguinte pergunta: {details['question']}"
                                        )
                                    )
                                elif (
                                    action_type == "SUGGEST_ALTERNATIVE_TOOL"
                                    and "alternative_tool_name" in details
                                ):
                                    self.memory.add_message(
                                        Message.system_message(
                                            f"ALERTA DO CRÍTICO: Considere usar a ferramenta '{details['alternative_tool_name']}' com argumentos aproximados: {details.get('alternative_tool_args', {})} em vez de '{details.get('failed_tool', 'a ferramenta anterior')}'. O agente principal deve avaliar e decidir sobre esta sugestão."
                                        )
                                    )
                            self.steps_since_last_critic_review = 0

                        step_result = await self.step()
                        results.append(f"Step {self.current_step}: {step_result}")

                        if self.tool_calls and self.memory.messages:
                            last_executed_tool_call = self.tool_calls[0]
                            critical_actions_map = {
                                "reset_current_task_checklist": {
                                    "verification_tool": "view_checklist",
                                    "confirmation_message_template": "[SISTEMA EXECUTOR]: Ação crítica '{action_name}' foi executada. Sua próxima ação DEVE ser verificar o resultado. Use a ferramenta '{verification_tool}' para confirmar que o checklist está vazio antes de prosseguir.",
                                }
                            }
                            last_tool_message = next(
                                (
                                    msg
                                    for msg in reversed(self.memory.messages)
                                    if msg.role == Role.TOOL
                                    and msg.tool_call_id == last_executed_tool_call.id
                                ),
                                None,
                            )
                            if (
                                last_tool_message
                                and last_tool_message.name in critical_actions_map
                            ):
                                action_details = critical_actions_map[
                                    last_tool_message.name
                                ]
                                if "Error:" not in last_tool_message.content:
                                    confirmation_prompt = action_details[
                                        "confirmation_message_template"
                                    ].format(
                                        action_name=last_tool_message.name,
                                        verification_tool=action_details[
                                            "verification_tool"
                                        ],
                                    )
                                    self.memory.add_message(
                                        Message.system_message(confirmation_prompt)
                                    )
                                    logger.info(
                                        f"[{self.name}] Ação Crítica '{last_tool_message.name}' executada. Injetando prompt de confirmação: {confirmation_prompt}"
                                    )
                                else:
                                    logger.warning(
                                        f"[{self.name}] Ação Crítica '{last_tool_message.name}' parece ter falhado. Não injetando prompt de confirmação. Resultado: {last_tool_message.content}"
                                    )

                        if self.is_stuck():
                            self.handle_stuck_state()

                if self.state == AgentState.AWAITING_USER_FEEDBACK:
                    break
                elif self.state == AgentState.USER_PAUSED:
                    break
                if self.state not in [AgentState.RUNNING]:
                    break

<<<<<<< HEAD
            if self.state == AgentState.USER_HALTED:
                pass
            elif self.state == AgentState.AWAITING_USER_FEEDBACK:
                pass
            elif self.state == AgentState.USER_PAUSED:
                pass
=======
            if self.state == AgentState.USER_HALTED: pass
            elif self.state == AgentState.AWAITING_USER_FEEDBACK: pass
            elif self.state == AgentState.USER_PAUSED: pass
>>>>>>> f188331f
            elif not self.tool_calls and self.state == AgentState.RUNNING:
                last_message = (
                    self.memory.messages[-1] if self.memory.messages else None
                )
                if (
                    last_message
                    and last_message.role == Role.ASSISTANT
                    and not last_message.tool_calls
                    and last_message.content
                ):
                    logger.info(
                        "Agente terminou de pensar e não produziu novas chamadas de ferramenta. Considerando como FINISHED."
                    )
                    self.state = AgentState.FINISHED
                elif self.state == AgentState.RUNNING:
                    logger.info(
                        "Agente no estado RUNNING sem novas tool_calls. Considerando como FINISHED."
                    )
                    self.state = AgentState.FINISHED
            elif self.state == AgentState.RUNNING:
                self.state = AgentState.FINISHED
            elif self.state == AgentState.ERROR:
                pass
            elif self.state == AgentState.FINISHED:
                pass
            else:
                logger.error(
                    f"Execution ended with an unexpected or unhandled state: {self.state.value} at step {self.current_step}. Review agent logic."
                )

            final_summary = f"Execution concluded. Final state: {self.state.value}, Current step: {self.current_step}."
            results.append(final_summary)
            return (
                "\n".join(results)
                if results
                else "No steps executed or execution ended."
            )

        except AgentEnvironmentError as env_err:
            logger.error(
                f"[{self.name}] Saindo devido a AgentEnvironmentError: {env_err}"
            )
            raise
        finally:
            await self.cleanup()
            if hasattr(SANDBOX_CLIENT, "cleanup") and callable(SANDBOX_CLIENT.cleanup):
                await SANDBOX_CLIENT.cleanup()
            logger.info(
                f"ToolCallAgent run method finished for agent '{self.name}'. Final state: {self.state.value}"
            )<|MERGE_RESOLUTION|>--- conflicted
+++ resolved
@@ -883,18 +883,13 @@
                 if self.state not in [AgentState.RUNNING]:
                     break
 
-<<<<<<< HEAD
             if self.state == AgentState.USER_HALTED:
                 pass
             elif self.state == AgentState.AWAITING_USER_FEEDBACK:
                 pass
             elif self.state == AgentState.USER_PAUSED:
                 pass
-=======
-            if self.state == AgentState.USER_HALTED: pass
-            elif self.state == AgentState.AWAITING_USER_FEEDBACK: pass
-            elif self.state == AgentState.USER_PAUSED: pass
->>>>>>> f188331f
+
             elif not self.tool_calls and self.state == AgentState.RUNNING:
                 last_message = (
                     self.memory.messages[-1] if self.memory.messages else None
