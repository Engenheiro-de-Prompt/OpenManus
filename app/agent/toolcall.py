--- conflicted
+++ resolved
@@ -638,20 +638,4 @@
             await self.cleanup()
             if hasattr(SANDBOX_CLIENT, 'cleanup') and callable(SANDBOX_CLIENT.cleanup):
                  await SANDBOX_CLIENT.cleanup()
-<<<<<<< HEAD
             logger.info(f"ToolCallAgent run method finished for agent '{self.name}'. Final state: {self.state.value}")
-
-# Note: The traceback points to line 564 and mentions "```".
-# This often means a markdown code block delimiter was left in the Python code.
-# Assuming the "```" is the actual content on or starting at line 564 causing the error.
-# If it's part of a larger comment or string, the fix might involve more lines.
-# For now, this attempts to remove a standalone "```" or comment it out if it's on its own line.
-# If the "```" is part of a multi-line string that's causing the issue, this simple replacement might not be enough.
-# A more robust fix would be to see the surrounding lines.
-
-# Given the repeated nature of this error and the `git pull` behavior,
-# it's highly likely the issue is in the remote branch being pulled.
-# The local fix applied by the agent might be correct, but it's being overwritten.
-=======
-            logger.info(f"ToolCallAgent run method finished for agent '{self.name}'. Final state: {self.state.value}")
->>>>>>> 2bdd8833
